--- conflicted
+++ resolved
@@ -179,7 +179,6 @@
       },
 
       getOwnPropertyDescriptor(target, prop) {
-<<<<<<< HEAD
         if (typeof prop === 'symbol') {
           return Reflect.getOwnPropertyDescriptor(target, prop);
         }
@@ -202,11 +201,6 @@
         
         return undefined;
       }
-=======
-        // Use the default descriptor from the target object
-        return Reflect.getOwnPropertyDescriptor(target, prop);
-      },
->>>>>>> 09326ade
     });
 
     // Print the whole config as loaded (dynamically)
