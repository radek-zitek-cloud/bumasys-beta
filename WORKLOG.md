2025-06-13
- Added navigation drawer toggle and theme switcher in App.vue.
- Updated README with project sections.
- Created WORKLOG to track development actions.
- Fixed ESLint warnings in router configuration.
2025-06-13
- Implemented mock navigation items with icons and descriptions in the navigation drawer.
- Ran pnpm lint and type-check to ensure code quality.
2025-06-13
- Added Express/Apollo backend with JWT auth skeleton and tests.
- Integrated ESLint, Prettier, Jest and Supertest.
- Updated README with backend instructions.
2025-06-13
- Added dedicated pages for all navigation drawer items and updated the drawer links.
- Introduced Home item leading to the main page.
- Updated README examples section and ran pnpm lint and type-check.
2025-06-13
- Migrated backend to TypeScript and upgraded to @apollo/server.
- Updated eslint to handle TS and added ts-jest configuration.
- Adjusted README with TypeScript instructions.
- Ran npm run lint and npm test to ensure code quality.
2025-06-13
- Replaced deprecated body-parser usage with express.json in the backend.
- Installed dependencies and executed npm run lint and npm test.
- Installed front-end dependencies and ran pnpm lint to verify.
2025-06-13
- Switched backend configuration to use node-config with JSON files in be/config.
- Updated tests and README accordingly.
- Ran npm run lint and npm test to verify.
2025-06-13
- Implemented refresh tokens and logout invalidation in backend.
- Added unit tests for refresh and logout.
- Updated README with refresh token usage.
- Added environment variable override mapping and related tests.
- Updated README with override instructions.
- Ran npm run lint and npm test.
2025-06-13
- Added health GraphQL query and resolver returning readiness state.
- Documented usage in README and added health tests.
- Ran npm install, lint and tests.
2025-06-13
<<<<<<< HEAD
- Configured Vite dev server proxy to backend GraphQL on port 4000.
- Updated README with proxy note.
- Ran pnpm install, lint, and npm install, lint, test.
=======
- Display backend readiness in the front-end footer using the health query.
- Updated README with footer description.
- Ran pnpm lint, npm run lint and npm test.
>>>>>>> 48179ddf
<|MERGE_RESOLUTION|>--- conflicted
+++ resolved
@@ -39,12 +39,9 @@
 - Documented usage in README and added health tests.
 - Ran npm install, lint and tests.
 2025-06-13
-<<<<<<< HEAD
 - Configured Vite dev server proxy to backend GraphQL on port 4000.
 - Updated README with proxy note.
 - Ran pnpm install, lint, and npm install, lint, test.
-=======
 - Display backend readiness in the front-end footer using the health query.
 - Updated README with footer description.
-- Ran pnpm lint, npm run lint and npm test.
->>>>>>> 48179ddf
+- Ran pnpm lint, npm run lint and npm test.