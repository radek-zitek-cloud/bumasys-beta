--- conflicted
+++ resolved
@@ -52,7 +52,6 @@
  */
 const vuetifyTheme = useTheme()
 
-<<<<<<< HEAD
   /**
    * Toggle between light and dark themes.
    */
@@ -75,13 +74,4 @@
     { icon: 'mdi-book-open-page-variant-outline', title: 'References', subtitle: 'Manage reference data' },
     { icon: 'mdi-account-cog-outline', title: 'Users', subtitle: 'Manage system users' },
   ]
-=======
-/**
- * Toggle between light and dark themes.
- */
-function toggleTheme() {
-  vuetifyTheme.global.name.value
-    = vuetifyTheme.global.current.value.dark ? 'light' : 'dark'
-}
->>>>>>> 0a57d8b1
 </script>